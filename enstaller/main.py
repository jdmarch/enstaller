# Author: Ilan Schnell <ischnell@enthought.com>
"""\
enstaller is a managing tool for egginst-based installs, and the CLI is
called enpkg which calls out to egginst to do the actual install.
enpkg can access distributions from local and HTTP repositories.
"""
import os
import re
import sys
import site
import string
import textwrap
from argparse import ArgumentParser
from os.path import isfile, join

import egginst
from egginst.utils import bin_dir_name, rel_site_packages
from egginst.console import setup_handlers
from enstaller import __version__
import config
from history import History
from proxy.api import setup_proxy
from utils import comparable_version, abs_expanduser

from eggcollect import EggCollection
from enpkg import Enpkg, EnpkgError
from resolve import Req


FMT = '%-20s %-15s %s'


def env_option(prefixes):
    print "Prefixes:"
    for p in prefixes:
        print '    %s%s' % (p, ['', ' (sys)'][p == sys.prefix])
    print

    cmd = ('export', 'set')[sys.platform == 'win32']
    print "%s PATH=%s" % (cmd, os.pathsep.join(
                                 join(p, bin_dir_name) for p in prefixes))
    if len(prefixes) > 1:
        print "%s PYTHONPATH=%s" % (cmd, os.pathsep.join(
                            join(p, rel_site_packages) for p in prefixes))

    if sys.platform != 'win32':
        if sys.platform == 'darwin':
            name = 'DYLD_LIBRARY_PATH'
        else:
            name = 'LD_LIBRARY_PATH'
        print "%s %s=%s" % (cmd, name, os.pathsep.join(
                                 join(p, 'lib') for p in prefixes))


def info_option(enst, cname):
    info = get_info()
    if info and cname in info:
        spec = info[cname]
        print "Name    :", spec['name']
        print "License :", spec['license']
        print "Summary :", spec['summary']
        print
        for line in textwrap.wrap(' '.join(spec['description'].split()), 77):
            print line
    print
    print "In repositories:"
    displayed = set()
    for dist in enst.chain.iter_dists(Req(cname)):
        repo = dist_naming.repo_dist(dist)
        if repo not in displayed:
            print '    %s' % repo
            displayed.add(repo)
    print

    dist = enst.chain.get_dist(Req(cname))
    if dist:
        reqs = set(r.name for r in enst.chain.reqs_dist(dist))
        print "Requirements: %s" % ', '.join(sorted(reqs))

    print "Available versions: %s" % ', '.join(chain.list_versions(cname))
    print_installed_info(enst, cname)


def print_installed(prefix, hook=False, pat=None):
    print FMT % ('Name', 'Version', 'Repository')
    print 60 * '='
    ec = EggCollection(prefix, hook)
    for egg, info in ec.query():
        if pat and not pat.search(info['name']):
            continue
        print FMT % (info['name'], '%(version)s-%(build)d' % info,
                     info.get('repo_dispname', '-'))


def list_option(prefixes, hook=False, pat=None):
    for prefix in reversed(prefixes):
        print "prefix:", prefix
        print_installed(prefix, hook, pat)
        print


def imports_option(enpkg, pat=None):
    print FMT % ('Name', 'Version', 'Location')
    print 60 * "="

    names = set(info['name'] for _, info in enpkg.query_installed())
    for name in sorted(names, key=string.lower):
        if pat and not pat.search(name):
            continue
        for c in reversed(enpkg.ec.collections):
            index = dict(c.query(name=name))
            if index:
                info = index.values()[0]
                loc = 'sys' if c.prefix == sys.prefix else 'user'
        print FMT % (name, '%(version)s-%(build)d' % info, loc)


def search(enpkg, pat=None):
    """
    Print the distributions available in a repo, i.e. a "virtual" repo made
    of a chain of (indexed) repos.
    """
    print FMT % ('Name', 'Versions', 'Repository')
    print 60 * '-'

    names = set(info['name'] for _, info in enpkg.query_remote())
    for name in sorted(names, key=string.lower):
        if pat and not pat.search(name):
            continue
        disp_name = name
        for info in enpkg.info_list_name(name):
            print FMT % (disp_name, '%(version)s-%(build)d' % info,
                         info['repo_dispname'])
            disp_name = ''


def whats_new(enst):
    print FMT % ('Name', 'installed', 'available')
    print 60 * "="

    inst = set(enst.get_installed_eggs())

    something_new = False
    for egg_name in inst:
        if not dist_naming.is_valid_eggname(egg_name):
            continue
        in_n, in_v, in_b = dist_naming.split_eggname(egg_name)
        spec = enst.get_dist_meta(Req(in_n))
        if spec is None:
            continue
        av_v = spec['version']
        if (av_v != in_v and
                    comparable_version(av_v) > comparable_version(in_v)):
            print FMT % (in_n, in_v, av_v)
            something_new = True

    if not something_new:
        print "no new version of any installed package is available"


def remove_req(enpkg, req):
    """
    Tries remove a package from prefix given a requirement object.
    This function is only used for the --remove option.
    """
    try:
        enpkg.remove(req)
    except EnpkgError as e:
        print e.message
        return
<<<<<<< HEAD
    except DistributionVersionMismatch, e:
        print e.message
        return


def check_available(enst, cname):
    repo = enst.chain.get_repo(Req(cname), allow_unsubscribed=True)
    if not repo:
        return False

    repo_meta = enst.chain.unsubscribed_repos[repo]
    print """
But wait, %r is available in the %s subscriber repository!
Would you like to go to %r
to subscribe?
""" % (cname, repo_meta['product_name'], repo_meta['buy_url'])
    answer = raw_input('[yes|no]> ').strip().lower()
    if answer not in ('y', 'yes'):
        return False
    print """
Once you have obtained a subscription, you can proceed here.
"""
    import webbrowser
    webbrowser.open(repo_meta['buy_url'])
    if not config.get_auth()[0]:
        username, password = config.input_auth()
        if username and password:
            config.change_auth(username, password)
    return True


def old_check_available(cname):
    avail = get_available()
    if cname not in avail:
        return False
    print """
But wait, %r is available in the EPD subscriber repository!
Would you like to go to %r
to subscribe?
""" % (cname, config.upgrade_epd_url)
    answer = raw_input('[yes|no]> ').strip().lower()
    if answer not in ('y', 'yes'):
        return False
    print """
Once you have obtained a subscription, you can proceed here.
"""
    import webbrowser
    webbrowser.open(config.upgrade_epd_url)
    config.write()
    return True
=======
>>>>>>> 90a10f17


def add_url(url, verbose):
    url = dist_naming.cleanup_reponame(url)

    arch_url = config.arch_filled_url(url)
    Chain([arch_url], verbose)

    if arch_url in config.get('IndexedRepos'):
        print "Already configured:", url
        return

    config.prepend_url(url)


def revert(enst, rev_in, quiet=False):
    history = History(enst.prefixes[0])
    try:
        rev = int(rev_in)
    except ValueError:
        # we have a "date string"
        from parse_dt import parse
        rev = parse(rev_in)
        if rev is None:
            sys.exit("Error: could not parse: %r" % rev_in)

    print "reverting to: %r" % rev
    try:
        state = history.get_state(rev)
    except IndexError:
        sys.exit("Error: no such revision: %r" % rev)

    curr = set(egginst.get_installed())
    if state == curr:
        print "Nothing to revert"
        return

    # remove packages
    for fn in curr - state:
        enst.remove_egg(fn)

    # install packages (fetch from server if necessary)
    to_install = []
    need_fetch = []
    for fn in state - curr:
        to_install.append(fn)
        if not isfile(join(enst.egg_dir, fn)):
            need_fetch.append(fn)
    if need_fetch:
        for fn in need_fetch:
            dist = enst.chain.get_dist(filename_as_req(fn))
            if dist:
                enst.chain.fetch_dist(dist, enst.egg_dir,
                                      dry_run=enst.dry_run)
    for fn in to_install:
        egg_path = join(enst.egg_dir, fn)
        if isfile(egg_path):
            ei = egginst.EggInst(egg_path)
            ei.install()

    history.update()


def install_req(enpkg, req, opts):
    try:
        cnt = enpkg.install(req, mode='root' if opts.no_deps else 'recur',
                            force=opts.force, forceall=opts.forceall)
    except EnpkgError, e:
        print e.message
<<<<<<< HEAD
        versions = enst.chain.list_versions(req.name)
        if versions:
            print "Versions for package %r are: %s" % (req.name,
                                                       ', '.join(versions))
        info = enst.get_installed_info(req.name)[0][1]
        if info:
            print "%(egg_name)s was installed on: %(mtime)s" % info
        if config.get('use_resource_index'):
            check_available(enst, req.name)
        elif 'EPD_free' in sys.version:
            old_check_available(req.name)
=======
        info_list = enpkg.info_list_name(req.name)
        if info_list:
            print "Versions for package %r are: %s" % (
                req.name,
                ', '.join(sorted(set(i['version'] for i in info_list))))
>>>>>>> 90a10f17
        sys.exit(1)

    if cnt == 0:
        print "No update necessary, %r is up-to-date." % req.name
        #print_installed_info(enpkg, req.name)


def main():
    try:
        user_base = site.USER_BASE
    except AttributeError:
        user_base = abs_expanduser('~/.local')
    setup_handlers()

    p = ArgumentParser(description=__doc__)
    p.add_argument('cnames', metavar='NAME', nargs='*',
                   help='package(s) to work on')
    p.add_argument("--add-url", metavar='URL',
                   help="add a repository URL to the configuration file")
    p.add_argument("--config", action="store_true",
                   help="display the configuration and exit")
    p.add_argument('-f', "--force", action="store_true",
                   help="force install the main package "
                        "(not it's dependencies, see --forceall)")
    p.add_argument("--forceall", action="store_true",
                   help="force install of all packages "
                        "(i.e. including dependencies)")
    p.add_argument("--hook", action="store_true",
                   help="don't install into site-packages (experimental)")
    p.add_argument("--imports", action="store_true",
                   help="show which packages can be imported")
    p.add_argument('-i', "--info", action="store_true",
                   help="show information about a package")
    p.add_argument("--log", action="store_true", help="print revision log")
    p.add_argument('-l', "--list", action="store_true",
                   help="list the packages currently installed on the system")
    p.add_argument('-n', "--dry-run", action="store_true",
               help="show what would have been downloaded/removed/installed")
    p.add_argument('-N', "--no-deps", action="store_true",
                   help="neither download nor install dependencies")
    p.add_argument("--env", action="store_true",
                   help="based on the configuration, display how to set the "
                        "some environment variables")
    p.add_argument("--prefix", metavar='PATH',
                   help="install prefix (disregarding of any settings in "
                        "the config file)")
    p.add_argument("--proxy", metavar='URL', help="use a proxy for downloads")
    p.add_argument("--remove", action="store_true", help="remove a package")
    p.add_argument("--revert", metavar="REV",
                   help="revert to a previous set of packages")
    p.add_argument('-s', "--search", action="store_true",
                   help="search the index in the repo (chain) of packages "
                        "and display versions available.")
    p.add_argument("--sys-config", action="store_true",
                   help="use <sys.prefix>/.enstaller4rc (even when "
                        "~/.enstaller4rc exists)")
    p.add_argument("--sys-prefix", action="store_true",
                   help="use sys.prefix as the install prefix")
    p.add_argument("--user", action="store_true",
               help="install into user prefix, i.e. --prefix=%r" % user_base)
    p.add_argument("--userpass", action="store_true",
                   help="change EPD authentication in configuration file")
    p.add_argument('-v', "--verbose", action="store_true")
    p.add_argument('--version', action="version",
                   version='enstaller version: ' + __version__)
    p.add_argument("--whats-new", action="store_true",
                   help="display to which installed packages updates are "
                        "available")
    args = p.parse_args()

    if len(args.cnames) > 0 and (args.config or args.env or args.userpass or
                                 args.revert or args.log or args.whats_new):
        p.error("Option takes no arguments")

    if args.user:
        args.prefix = user_base

    if args.prefix and args.sys_prefix:
        p.error("Options --prefix and --sys-prefix exclude each ohter")

    if args.force and args.forceall:
        p.error("Options --force and --forceall exclude each ohter")

    pat = None
    if (args.list or args.search) and args.cnames:
        pat = re.compile(args.cnames[0], re.I)

    if args.sys_prefix:
        prefix = sys.prefix
    elif args.prefix:
        prefix = args.prefix
    else:
        prefix = config.get('prefix', sys.prefix)

    if prefix == sys.prefix:
        prefixes = [sys.prefix]
    else:
        prefixes = [prefix, sys.prefix]

    if args.env:                                  # --env
        env_option(prefixes)
        return

    if args.log:                                  # --log
        History(prefix).print_log()
        return

    if args.sys_config:                           # --sys-config
        config.get_path = lambda: config.system_config_path

    if args.config:                               # --config
        config.print_config()
        return

    if args.userpass:                             # --userpass
        username, password = config.input_auth()
        config.change_auth(username, password)
        return

    if args.list:                                 # --list
        list_option(prefixes, args.hook, pat)
        return

    if args.proxy:                                # --proxy
        setup_proxy(args.proxy)
    elif config.get('proxy'):
        setup_proxy(config.get('proxy'))
    else:
        setup_proxy()

    dry_run = args.dry_run
    verbose = args.verbose

    if config.get('use_resource_index'):
        from resource import Resources
        res = Resources('http://beta.enthought.com/webservice/',
                        verbose=verbose)
        enst = res.enst
        enst.dry_run = dry_run
        enst.prefixes = prefixes
    else:
        enpkg = Enpkg(config.get('IndexedRepos'), config.get_auth(),
                      prefixes=prefixes, hook=args.hook,
                      verbose=args.verbose)

    if args.imports:                              # --imports
        assert not args.hook
        imports_option(enpkg, pat)
        return

    if args.add_url:                              # --add-url
        add_url(args.add_url, args.verbose)
        return

    if args.revert:                               # --revert
        revert(enst, args.revert)
        return

    if args.search:                               # --search
        search(enpkg, pat)
        return

    if args.info:                                 # --info
        if len(args.cnames) != 1:
            p.error("Option requires one argument (name of package)")
        info_option(enst, canonical(args.cnames[0]))
        return

    if args.whats_new:                            # --whats-new
        whats_new(enst)
        return

    if len(args.cnames) == 0:
        p.error("Requirement(s) missing")
    elif len(args.cnames) == 2:
        pat = re.compile(r'\d+\.\d+')
        if pat.match(args.cnames[1]):
            args.cnames = ['-'.join(args.cnames)]

    reqs = []
    for arg in args.cnames:
        if '-' in arg:
            name, version = arg.split('-', 1)
            reqs.append(Req(name + ' ' + version))
        else:
            reqs.append(Req(arg))

    if verbose:
        print "Requirements:"
        for req in reqs:
            print '    %r' % req
        print

    print "prefix:", prefix

    with History(prefix):
        for req in reqs:
            if args.remove:                           # --remove
                remove_req(enpkg, req)
            else:
                install_req(enpkg, req, args)


if __name__ == '__main__':
    main()<|MERGE_RESOLUTION|>--- conflicted
+++ resolved
@@ -168,59 +168,6 @@
     except EnpkgError as e:
         print e.message
         return
-<<<<<<< HEAD
-    except DistributionVersionMismatch, e:
-        print e.message
-        return
-
-
-def check_available(enst, cname):
-    repo = enst.chain.get_repo(Req(cname), allow_unsubscribed=True)
-    if not repo:
-        return False
-
-    repo_meta = enst.chain.unsubscribed_repos[repo]
-    print """
-But wait, %r is available in the %s subscriber repository!
-Would you like to go to %r
-to subscribe?
-""" % (cname, repo_meta['product_name'], repo_meta['buy_url'])
-    answer = raw_input('[yes|no]> ').strip().lower()
-    if answer not in ('y', 'yes'):
-        return False
-    print """
-Once you have obtained a subscription, you can proceed here.
-"""
-    import webbrowser
-    webbrowser.open(repo_meta['buy_url'])
-    if not config.get_auth()[0]:
-        username, password = config.input_auth()
-        if username and password:
-            config.change_auth(username, password)
-    return True
-
-
-def old_check_available(cname):
-    avail = get_available()
-    if cname not in avail:
-        return False
-    print """
-But wait, %r is available in the EPD subscriber repository!
-Would you like to go to %r
-to subscribe?
-""" % (cname, config.upgrade_epd_url)
-    answer = raw_input('[yes|no]> ').strip().lower()
-    if answer not in ('y', 'yes'):
-        return False
-    print """
-Once you have obtained a subscription, you can proceed here.
-"""
-    import webbrowser
-    webbrowser.open(config.upgrade_epd_url)
-    config.write()
-    return True
-=======
->>>>>>> 90a10f17
 
 
 def add_url(url, verbose):
@@ -290,25 +237,11 @@
                             force=opts.force, forceall=opts.forceall)
     except EnpkgError, e:
         print e.message
-<<<<<<< HEAD
-        versions = enst.chain.list_versions(req.name)
-        if versions:
-            print "Versions for package %r are: %s" % (req.name,
-                                                       ', '.join(versions))
-        info = enst.get_installed_info(req.name)[0][1]
-        if info:
-            print "%(egg_name)s was installed on: %(mtime)s" % info
-        if config.get('use_resource_index'):
-            check_available(enst, req.name)
-        elif 'EPD_free' in sys.version:
-            old_check_available(req.name)
-=======
         info_list = enpkg.info_list_name(req.name)
         if info_list:
             print "Versions for package %r are: %s" % (
                 req.name,
                 ', '.join(sorted(set(i['version'] for i in info_list))))
->>>>>>> 90a10f17
         sys.exit(1)
 
     if cnt == 0:
