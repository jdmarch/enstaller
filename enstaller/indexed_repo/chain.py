import os
import sys
import zipfile
from collections import defaultdict
from os.path import basename, isfile, isdir, join

from enstaller.store.indexed import LocalIndexedStore, RemoteHTTPIndexedStore

from enstaller.utils import comparable_version, md5_file
from enstaller.fetch import stream_to_file
import metadata
import dist_naming
from requirement import Req, add_Reqs_to_spec


class Chain(object):

    def __init__(self, repos=[], verbose=False):
        self.verbose = verbose
<<<<<<< HEAD
        self.file_action_callback = file_action_callback or pprint_fn_action
        self.download_progress_callback = (download_progress_callback or
                                           console_file_progress)
        self.unsubscribed_repos = {}
=======
>>>>>>> 90a10f17

        # maps distributions to specs
        self.index = {}

        # maps cnames to the list of distributions (in repository order)
        self.groups = defaultdict(list)

        # maps the url of a repo to repository objects
        self.repo_objs = {}

        # Chain of repositories, either local or remote
        self.repos = []
        for repo in repos:
            # These are file:// (optionally indexed) or http:// (indexed)
            self.add_repo(repo)

        if self.verbose:
            self.print_repos()


    def print_repos(self):
        print 'Repositories:'
        for r in self.repos:
            print '  %r' % r
        print


    def connect(self, repo):
        if repo in self.repo_objs:
            return self.repo_objs[repo]

        if repo.startswith('file://'):
            r = LocalIndexedStore(repo[7:])
            r.connect()

        elif repo.startswith(('http://', 'https://')):
            r = RemoteHTTPIndexedStore(repo)
            if repo.startswith('https://'):
                r.connect(userpass=('EPDUser', 'Epd789'))
            else:
                r.connect()

        self.repo_objs[repo] = r
        return r


    def add_repo(self, repo, index_fn=None):
        """
        Add a repo to the chain, i.e. read the index file of the url,
        parse it and update the index.
        """
        if self.verbose:
            print "Adding repository:"
            print "   URL:", repo
        repo = dist_naming.cleanup_reponame(repo)
        self.repos.append(repo)

        if index_fn: # for running the tests locally
            assert repo.startswith('file://')
            index_data = open(repo[7:] + index_fn).read()
            new_index = metadata.parse_depend_index(index_data)

        else:
            new_index = dict(self.connect(repo).query(type='egg'))

        for spec in new_index.itervalues():
            add_Reqs_to_spec(spec)

        for distname, spec in new_index.iteritems():
            dist = repo + distname
            self.index[dist] = spec
            self.groups[spec['cname']].append(dist)


    def get_version_build(self, dist):
        """
        Returns a tuple(version, build) for a distribution, version is a
        RationalVersion object (see verlib).  This method is used below
        for determining the distribution with the largest version and build
        number.
        """
        return dist_naming.comparable_spec(self.index[dist])


    def iter_dists(self, req):
        """
        iterate over all distributions matching the requirement (in
        repository order)
        """
        assert req.strictness >= 1
        for dist in self.groups[req.name]:
            if req.matches(self.index[dist]):
                yield dist


    def get_repo(self, req, allow_unsubscribed=False):
        """
        return the first repository in which the requirement matches at least
        one distribution
        """
        for dist in self.iter_dists(req):
            repo = dist_naming.repo_dist(dist)
            if repo not in self.unsubscribed_repos or allow_unsubscribed:
                return repo
        return None


    def get_dist(self, req, allow_unsubscribed=False):
        """
        return the distributions with the largest version and build number
        from the first repository which contains any matches
        """
        repo = self.get_repo(req, allow_unsubscribed)
        if repo is None:
            return None

        matches = []
        for dist in self.iter_dists(req):
            if dist_naming.repo_dist(dist) == repo:
                matches.append(dist)
        return max(matches, key=self.get_version_build)


    def reqs_dist(self, dist):
        """
        return the set of requirement objects listed by the given
        distribution
        """
        return self.index[dist]['Reqs']


    def cname_dist(self, dist):
        """
        return the canonical project name for a given distribution
        """
        return self.index[dist]['cname']


    def are_complete(self, dists):
        """
        return True if the distributions 'dists' are complete, i.e. the for
        each distribution all dependencies (by name only) are also included
        in the 'dists'
        """
        cnames = set(self.cname_dist(d) for d in dists)
        for dist in dists:
            for r in self.reqs_dist(dist):
                if r.name not in cnames:
                    return False
        return True


    def determine_install_order(self, dists):
        """
        given the distributions 'dists' (which are already complete, i.e.
        the for each distribution all dependencies are also included in
        the 'dists'), return a list of the same distribution in the correct
        install order
        """
        dists = list(dists)
        assert self.are_complete(dists)

        # make sure each project name is listed only once
        assert len(dists) == len(set(self.cname_dist(d) for d in dists))

        # the distributions corresponding to the requirements must be sorted
        # because the output of this function is otherwise not deterministic
        dists.sort(key=self.cname_dist)

        # maps dist -> set of required (project) names
        rns = {}
        for dist in dists:
            rns[dist] = set(r.name for r in self.reqs_dist(dist))

        # as long as we have things missing, simply look for things which
        # can be added, i.e. all the requirements have been added already
        result = []
        names_inst = set()
        while len(result) < len(dists):
            n = len(result)
            for dist in dists:
                if dist in result:
                    continue
                # see if all required packages were added already
                if all(bool(name in names_inst) for name in rns[dist]):
                    result.append(dist)
                    names_inst.add(self.index[dist]['cname'])
                    assert len(names_inst) == len(result)

            if len(result) == n:
                # nothing was added
                raise Exception("Loop in dependency graph\n%r" %
                                [dist_naming.filename_dist(d) for d in dists])
        return result


    def _sequence_flat(self, root):
        dists = [root]
        for r in self.reqs_dist(root):
            d = self.get_dist(r)
            if d is None:
                sys.exit('Error: could not resolve %r' % r)
            dists.append(d)

        can_order = self.are_complete(dists)
        if self.verbose:
            print "Can determine install order:", can_order
        if can_order:
            dists = self.determine_install_order(dists)
        return dists


    def _sequence_recur(self, root):
        reqs_shallow = {}
        for r in self.reqs_dist(root):
            reqs_shallow[r.name] = r
        reqs_deep = defaultdict(set)

        def add_dependents(dist):
            for r in self.reqs_dist(dist):
                reqs_deep[r.name].add(r)
                if (r.name in reqs_shallow  and
                        r.strictness < reqs_shallow[r.name].strictness):
                    continue
                d = self.get_dist(r)
                if d is None:
                    sys.exit('Error: could not resolve %r required by %r' %
                             (r, dist))
                dists.add(d)
                add_dependents(d)

        dists = set([root])
        add_dependents(root)

        cnames = set(self.cname_dist(d) for d in dists)
        if len(dists) != len(cnames):
            for cname in cnames:
                ds = [d for d in dists if self.cname_dist(d) == cname]
                assert len(ds) != 0
                if len(ds) == 1:
                    continue
                if self.verbose:
                    print 'multiple: %s' % cname
                    for d in ds:
                        print '    %s' % d
                r = max(reqs_deep[cname], key=lambda r: r.strictness)
                assert r.name == cname
                # remove the dists with name 'cname'
                dists = [d for d in dists if self.cname_dist(d) != cname]
                # add the one
                dists.append(self.get_dist(r))

        return self.determine_install_order(dists)


    def install_sequence(self, req, mode='recur'):
        """
        Return the list of distributions which need to be installed.
        The returned list is given in dependency order.
        The 'mode' may be:

        'root':  only the distribution for the requirement itself is
                 contained in the result (but not any dependencies)

        'flat':  dependencies are handled only one level deep

        'recur': dependencies are handled recursively (default)
        """
        if self.verbose:
            print "Determining install sequence for %r" % req
        root = self.get_dist(req)
        if root is None:
            return None

        if mode == 'root':
            return [root]

        if mode == 'flat':
            return self._sequence_flat(root)

        if mode == 'recur':
            return self._sequence_recur(root)

        raise Exception('did not expect: mode = %r' % mode)


    def list_versions(self, name):
        """
        given the name of a package, retruns a sorted list of versions for
        package `name` found in any repo.
        """
        versions = set()

        req = Req(name)
        for dist in self.groups[req.name]:
            spec = self.index[dist]
            if req.matches(spec):
                versions.add(spec['version'])

        try:
            return sorted(versions, key=comparable_version)
        except TypeError:
            return list(versions)


    def fetch_dist(self, dist, fetch_dir, force=False, dry_run=False):
        """
        Get a distribution, i.e. copy or download the distribution into
        fetch_dir.

        force:
            force download or copy if MD5 mismatches
        """
        info = self.index[dist]
        repo, fn = dist_naming.split_dist(dist)
        path = join(fetch_dir, fn)
        # if force is used, make sure the md5 is the expected, otherwise
        # only see if the file exists
        if isfile(path) and (not force or md5_file(path) == info.get('md5')):
            if self.verbose:
                print "Not forcing refetch, %r already matches MD5" % path
            return

        if dry_run:
            return

        if self.verbose:
            print "Fetching: %r" % dist
            print "      to: %r" % path

        stream_to_file(self.repo_objs[repo].get_data(fn), path, info)


    def index_file(self, filename, repo):
        """
        Add an unindexed distribution, which must already exist in a local
        repository to the index (in memory).  Note that the index file on
        disk remains unchanged.
        """
        assert filename == basename(filename), filename
        dist = repo + filename
        if self.verbose:
            print "Adding %r to index" % dist

        arcname = 'EGG-INFO/spec/depend'
        z = zipfile.ZipFile(join(dist_naming.dirname_repo(repo), filename))
        if arcname not in z.namelist():
            z.close()
            raise Exception("zipfile %r has no arcname=%r" %
                            (filename, arcname))

        spec = metadata.parse_data(z.read(arcname))
        z.close()
        add_Reqs_to_spec(spec)
        self.index[dist] = spec
        self.groups[spec['cname']].append(dist)


    def index_all_files(self, repo):
        """
        Add all distributions to the index, see index_file() above.
        Note that no index file is written to disk.
        """
        dir_path = dist_naming.dirname_repo(repo)
        assert isdir(dir_path), dir_path
        for fn in os.listdir(dir_path):
            if not fn.endswith('.egg'):
                continue
            if not dist_naming.is_valid_eggname(fn):
                print "WARNING: ignoring invalid egg name:", join(dir_path, fn)
                continue
            self.index_file(fn, repo)


def main():
    from optparse import OptionParser

    p = OptionParser(usage="usage: %prog [options] REPO [EGG ...]",
                     description="simple interface to fetch eggs")
    p.add_option("--dst",
                 action="store",
                 help="destination directory",
                 default=os.getcwd(),
                 metavar='PATH')
    p.add_option('-v', "--verbose", action="store_true")

    opts, args = p.parse_args()

    if len(args) < 1:
        p.error('at least one argument expected, try -h')

    repo = args[0]
    c = Chain([repo], opts.verbose)
    for fn in args[1:]:
        if not dist_naming.is_valid_eggname(fn):
            sys.exit('Error: invalid egg name: %r' % fn)
        c.fetch_dist(repo + fn, opts.dst)


if __name__ == '__main__':
    sys.exit(main())<|MERGE_RESOLUTION|>--- conflicted
+++ resolved
@@ -17,13 +17,6 @@
 
     def __init__(self, repos=[], verbose=False):
         self.verbose = verbose
-<<<<<<< HEAD
-        self.file_action_callback = file_action_callback or pprint_fn_action
-        self.download_progress_callback = (download_progress_callback or
-                                           console_file_progress)
-        self.unsubscribed_repos = {}
-=======
->>>>>>> 90a10f17
 
         # maps distributions to specs
         self.index = {}
@@ -119,24 +112,22 @@
                 yield dist
 
 
-    def get_repo(self, req, allow_unsubscribed=False):
+    def get_repo(self, req):
         """
         return the first repository in which the requirement matches at least
         one distribution
         """
         for dist in self.iter_dists(req):
-            repo = dist_naming.repo_dist(dist)
-            if repo not in self.unsubscribed_repos or allow_unsubscribed:
-                return repo
+            return dist_naming.repo_dist(dist)
         return None
 
 
-    def get_dist(self, req, allow_unsubscribed=False):
+    def get_dist(self, req):
         """
         return the distributions with the largest version and build number
         from the first repository which contains any matches
         """
-        repo = self.get_repo(req, allow_unsubscribed)
+        repo = self.get_repo(req)
         if repo is None:
             return None
 
